--- conflicted
+++ resolved
@@ -52,12 +52,7 @@
         self.channel_map: list = self.configs['inference_ds']['channel_map']
 
         self.morph = Morph(_device=self.device,
-<<<<<<< HEAD
                            _ave_kernel_size=5)
-=======
-                           _ave_kernel_size=5,
-                           _inside_voxel_weight=1.1)
->>>>>>> d9b0bf11
 
     def infer(self):
         directory_path = os.path.join(self.root_path,
@@ -163,7 +158,6 @@
             result = torch.argmax(result, dim=0)
             result = self.post_processing(result)
 
-<<<<<<< HEAD
             del model
             del nephrin
             del wga
@@ -172,9 +166,6 @@
             del sample
 
             morph_result = self.morph(torch.from_numpy(result).float()).detach().cpu().numpy()
-=======
-            morph_result = self.morph(result).detach().cpu().numpy()
->>>>>>> d9b0bf11
 
             self.save_result(dataset.nephrin,
                              dataset.wga,
